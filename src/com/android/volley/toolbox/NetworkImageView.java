--- conflicted
+++ resolved
@@ -132,15 +132,11 @@
                 mImageContainer.cancelRequest();
                 mImageContainer = null;
             }
-<<<<<<< HEAD
 
             if (mDefaultImageId != 0) {
                 setTransientImageResource(mDefaultImageId);
             }
 
-=======
-            setDefaultImageOrNull();
->>>>>>> a53cb80b
             return;
         }
 
@@ -209,10 +205,10 @@
         mImageContainer = newContainer;
     }
 
-<<<<<<< HEAD
     public void setFadeEnabled(boolean fade) {
         mFade = fade;
-=======
+    }
+
     private void setDefaultImageOrNull() {
         if(mDefaultImageId != 0) {
             setImageResource(mDefaultImageId);
@@ -220,7 +216,6 @@
         else {
             setImageBitmap(null);
         }
->>>>>>> a53cb80b
     }
 
     @Override
